from __future__ import annotations

import itertools
import logging
from collections.abc import Iterable, Iterator, Sequence
from multiprocessing.util import Finalize

import pyarrow
from pyarrow.fs import FileSystem, GcsFileSystem
from pyarrow.parquet import FileMetaData, ParquetFile
from upathlib import LocalUpath, PathType, Upath, resolve_path

try:
    from upathlib.gcs import get_google_auth
except ImportError:
    pass

from ._util import locate_idx_in_chunked_seq, Seq, FileReader

# If data is in Google Cloud Storage, `pyarrow.fs.GcsFileSystem` accepts "access_token"
# and "credential_token_expiration". These can be obtained via
# a "google.oauth2.service_account.Credentials" object, e.g.
#
#   cred = google.oauth2.service_account.Credentials.from_service_info(
#       info_json, scopes=['https://www.googleapis.com/auth/cloud-platform'])
# or
#   cred = google.auth.default(scopes=['https://www.googleapis.com/auth/cloud-platform'])
#
#   auth_req = google.auth.transport.requests.Request()
#   cred.refresh(auth_req)
#   # now `cred` has `token` and `expiry`; expiration appears to be in a few hours
#
#   gcs = pyarrow.fs.GcsFileSystem(access_token=cred.token, credential_token_expiration=cred.expiry)
#   pfile = pyarrow.parquet.ParquetFile(gcs.open_input_file('bucket-name/path/to/file.parquet'))


logger = logging.getLogger(__name__)


class ParquetFileReader(FileReader):
    @classmethod
    def get_gcsfs(cls, *, good_for_seconds=600) -> GcsFileSystem:
        """
        Obtain a `pyarrow.fs.GcsFileSystem`_ object with credentials given so that
        the GCP default process of inferring credentials (which involves
        env vars and file reading etc) will not be triggered.

        This is provided under the (un-verified) assumption that the
        default credential inference process is a high overhead.
        """
        cls._GCP_PROJECT_ID, cls._GCP_CREDENTIALS, renewed = get_google_auth(
            project_id=getattr(cls, '_GCP_PROJECT_ID', None),
            credentials=getattr(cls, '_GCP_CREDENTIALS', None),
            valid_for_seconds=good_for_seconds,
        )
        if renewed or getattr(cls, '_GCSFS', None) is None:
            fs = GcsFileSystem(
                access_token=cls._GCP_CREDENTIALS.token,
                credential_token_expiration=cls._GCP_CREDENTIALS.expiry,
            )
            cls._GCSFS = fs
        return cls._GCSFS

    @classmethod
    def load_file(cls, path: Upath) -> ParquetFile:
        """
        This reads *meta* info and constructs a ``pyarrow.parquet.ParquetFile`` object.
        This does not load the entire file.
        See :meth:`load` for eager loading.

        Parameters
        ----------
        path
            Path of the file.
        """
        ff, pp = FileSystem.from_uri(str(path))
        if isinstance(ff, GcsFileSystem):
            ff = cls.get_gcsfs()
        file = ParquetFile(pp, filesystem=ff)
        Finalize(file, file.reader.close)
        # NOTE: can not use
        #
        #   Finalize(file, file.close, kwargs={'force': True})
        #
        # because the instance method `file.close` can't be used as the callback---the
        # object `file` is no long available at that time.
        #
        # See https://github.com/apache/arrow/issues/35318
        return file

    def __init__(self, path: PathType):
        """
        Parameters
        ----------
        path
            Path of a Parquet file.
        """
        self.path: Upath = resolve_path(path)
        self._reset()

    def _reset(self):
        self._file: ParquetFile | None = None
        self._data: ParquetBatchData | None = None

        self._row_groups_num_rows = None
        self._row_groups_num_rows_cumsum = None
        self._row_groups: None | list[ParquetBatchData] = None

        self._column_names = None
        self._columns = {}
        self._getitem_last_row_group = None

        self._scalar_as_py = None
        self.scalar_as_py = True

    def __getstate__(self):
        return (self.path,)

    def __setstate__(self, data):
        self.path = data[0]
        self._reset()

    @property
    def scalar_as_py(self) -> bool:
        """
        ``scalar_as_py`` controls whether the values returned by :meth:`__getitem__`
        (or indirectly by :meth:`__iter__`) are converted from a `pyarrow.Scalar`_ type
        such as `pyarrow.lib.StringScalar`_ to a Python builtin type such as ``str``.

        This property can be toggled anytime to take effect until it is toggled again.

        :getter: Returns this property's value.
        :setter: Sets this property's value.
        """
        if self._scalar_as_py is None:
            self._scalar_as_py = True
        return self._scalar_as_py

    @scalar_as_py.setter
    def scalar_as_py(self, value: bool):
        self._scalar_as_py = bool(value)
        if self._data is not None:
            self._data.scalar_as_py = self._scalar_as_py
        if self._row_groups:
            for r in self._row_groups:
                if r is not None:
                    r.scalar_as_py = self._scalar_as_py

    def __len__(self) -> int:
        return self.num_rows

    def load(self) -> None:
        """Eagerly read the whole file into memory as a table."""
        if self._data is None:
            self._data = ParquetBatchData(
                self.file.read(columns=self._column_names, use_threads=True),
            )
            self._data.scalar_as_py = self.scalar_as_py
            if self.num_row_groups == 1:
                assert self._row_groups is None
                self._row_groups = [self._data]

    @property
    def file(self) -> ParquetFile:
        """Return a `pyarrow.parquet.ParquetFile`_ object.

        Upon initiation of a :class:`ParquetFileReader` object,
        the file is not read at all. When this property is requested,
        the file is accessed to construct a `pyarrow.parquet.ParquetFile`_ object.

        """
        if self._file is None:
            self._file = self.load_file(self.path)
        return self._file

    @property
    def metadata(self) -> FileMetaData:
        return self.file.metadata

    @property
    def num_rows(self) -> int:
        return self.metadata.num_rows

    @property
    def num_row_groups(self) -> int:
        return self.metadata.num_row_groups

    @property
    def num_columns(self) -> int:
        if self._column_names:
            return len(self._column_names)
        return self.metadata.num_columns

    @property
    def column_names(self) -> list[str]:
        if self._column_names:
            return self._column_names
        return self.metadata.schema.names

    def data(self) -> ParquetBatchData:
        """Return the entire data in the file."""
        self.load()
        return self._data

    def _locate_row_group_for_item(self, idx: int):
        # Assuming user is checking neighboring items,
        # then the requested item may be in the same row-group
        # as the item requested last time.
        if self._row_groups_num_rows is None:
            meta = self.metadata
            self._row_groups_num_rows = [
                meta.row_group(i).num_rows for i in range(self.num_row_groups)
            ]
            self._row_groups_num_rows_cumsum = list(
                itertools.accumulate(self._row_groups_num_rows)
            )

        igrp, idx_in_grp, group_info = locate_idx_in_chunked_seq(
            idx, self._row_groups_num_rows_cumsum, self._getitem_last_row_group
        )
        self._getitem_last_row_group = group_info
        return igrp, idx_in_grp

    def __getitem__(self, idx: int):
        """
        Get one row (or "record").

        If the object has a single column, then return its value in the specified row.
        If the object has multiple columns, return a dict with column names as keys.
        The values are converted to Python builtin types if :data:`scalar_as_py`
        is ``True``.

        Parameters
        ----------
        idx
            Row index in this file.
            Negative value counts from the end as expected.
        """
        if idx < 0:
            idx = self.num_rows + idx
        if idx < 0 or idx >= self.num_rows:
            raise IndexError(idx)

        if self._data is not None:
            return self._data[idx]

        igrp, idx_in_row_group = self._locate_row_group_for_item(idx)
        row_group = self.row_group(igrp)
        return row_group[idx_in_row_group]

    def __iter__(self):
        """
        Iterate over rows.
        The type of yielded individual elements is the same as the return of :meth:`__getitem__`.
        """
        if self._data is None:
            for batch in self.iter_batches():
                yield from batch
        else:
            yield from self._data

    def iter_batches(self, batch_size=10_000) -> Iterator[ParquetBatchData]:
        if self._data is None:
            for batch in self.file.iter_batches(
                batch_size=batch_size,
                columns=self._column_names,
                use_threads=True,
            ):
                z = ParquetBatchData(batch)
                z.scalar_as_py = self.scalar_as_py
                yield z
        else:
            for batch in self._data.data().to_batches(batch_size):
                z = ParquetBatchData(batch)
                z.scalar_as_py = self.scalar_as_py
                yield z

    def row_group(self, idx: int) -> ParquetBatchData:
        """
        Parameters
        ----------
        idx
            Index of the row group of interest.
        """
        assert 0 <= idx < self.num_row_groups
        if self._row_groups is None:
            self._row_groups = [None] * self.num_row_groups
        if self._row_groups[idx] is None:
            z = ParquetBatchData(
                self.file.read_row_group(idx, columns=self._column_names),
            )
            z.scalar_as_py = self.scalar_as_py
            self._row_groups[idx] = z
            if self.num_row_groups == 1:
                assert self._data is None
                self._data = self._row_groups[0]
        return self._row_groups[idx]

    def columns(self, cols: Sequence[str]) -> ParquetFileReader:
        """
        Return a new :class:`ParquetFileReader` object that will only load
        the specified columns.

        The columns of interest have to be within currently available columns.
        In other words, a series of calls to this method would incrementally
        narrow down the selection of columns. (Note this returns a new
        :class:`ParquetFileReader`, hence one can call :meth:`columns` again on the
        returned object.)

        This method "slices" the data by columns, in contrast to other
        data access methods that select rows.

        Parameters
        ----------
        cols
            Names of the columns to select.

        Examples
        --------
        >>> obj = ParquetFileReader('file_path', ParquetBiglist.load_data_file)  # doctest: +SKIP
        >>> obj1 = obj.columns(['a', 'b', 'c'])  # doctest: +SKIP
        >>> print(obj1[2])  # doctest: +SKIP
        >>> obj2 = obj1.columns(['b', 'c'])  # doctest: +SKIP
        >>> print(obj2[3])  # doctest: +SKIP
        >>> obj3 = obj.columns(['d'])  # doctest: +SKIP
        >>> for v in obj:  # doctest: +SKIP
        >>>     print(v)  # doctest: +SKIP
        """
        assert len(set(cols)) == len(cols)  # no repeat values

        if self._column_names:
            if all(col in self._column_names for col in cols):
                if len(cols) == len(self._column_names):
                    return self
            else:
                cc = [col for col in cols if col not in self._column_names]
                raise ValueError(
                    f'cannot select the columns {cc} because they are not in existing set of columns'
                )

        obj = self.__class__(self.path)
        obj.scalar_as_py = self.scalar_as_py
        obj._file = self._file
        obj._row_groups_num_rows = self._row_groups_num_rows
        obj._row_groups_num_rows_cumsum = self._row_groups_num_rows_cumsum
        if self._row_groups:
            obj._row_groups = [
                None if v is None else v.columns(cols) for v in self._row_groups
            ]
        if self._data is not None:
            obj._data = self._data.columns(cols)
        # TODO: also carry over `self._columns`?
        obj._column_names = cols
        return obj

    def column(self, idx_or_name: int | str) -> pyarrow.ChunkedArray:
        """Select a single column.

        Note: while :meth:`columns` returns a new :class:`ParquetFileReader`,
        :meth:`column` returns a `pyarrow.ChunkedArray`_.
        """
        z = self._columns.get(idx_or_name)
        if z is not None:
            return z
        if self._data is not None:
            return self._data.column(idx_or_name)
        if isinstance(idx_or_name, int):
            idx = idx_or_name
            name = self.column_names[idx]
        else:
            name = idx_or_name
            idx = self.column_names.index(name)
        z = self.file.read(columns=[name]).column(name)
        self._columns[idx] = z
        self._columns[name] = z
        return z


class ParquetBatchData(Seq):
    """
    ``ParquetBatchData`` wraps a `pyarrow.Table`_ or `pyarrow.RecordBatch`_.
    The data is already in memory; this class does not involve file reading.

    :meth:`ParquetFileReader.data` and :meth:`ParquetFileReader.iter_batches` both
    return or yield ParquetBatchData.
    In addition, the method :meth:`columns` of this class returns a new object
    of this class.

    Objects of this class can be pickled.
    """

    def __init__(
        self,
        data: pyarrow.Table | pyarrow.RecordBatch,
    ):
        # `self.scalar_as_py` may be toggled anytime
        # and have its effect right away.
        self._data = data
        self.scalar_as_py = True
        """Indicate whether scalar values should be converted to Python types from `pyarrow`_ types."""
        self.num_rows = data.num_rows
        self.num_columns = data.num_columns
        self.column_names = data.schema.names

    def __repr__(self):
        return '<{} with {} rows, {} columns>'.format(
            self.__class__.__name__,
            self.num_rows,
            self.num_columns,
        )

    def __str__(self):
        return self.__repr__()

    def data(self) -> pyarrow.Table | pyarrow.RecordBatch:
        """Return the underlying `pyarrow`_ data."""
        return self._data

    def __len__(self) -> int:
        return self.num_rows

    def __getitem__(self, idx: int):
        """
        Get one row (or "record").

        If the object has a single column, then return its value in the specified row.
        If the object has multiple columns, return a dict with column names as keys.
        The values are converted to Python builtin types if :data:`scalar_as_py`
        is ``True``.

        Parameters
        ----------
        idx
            Row index in this batch.
            Negative value counts from the end as expected.
        """
        if idx < 0:
            idx = self.num_rows + idx
        if idx < 0 or idx >= self.num_rows:
            raise IndexError(idx)

        if self.num_columns == 1:
            z = self._data.column(0)[idx]
            if self.scalar_as_py:
                return z.as_py()
            return z

        z = {col: self._data.column(col)[idx] for col in self.column_names}
        if self.scalar_as_py:
            return {k: v.as_py() for k, v in z.items()}
        return z

    def __iter__(self):
        """
        Iterate over rows.
        The type of yielded individual elements is the same as :meth:`__getitem__`.
        """
        if self.num_columns == 1:
            if self.scalar_as_py:
                yield from (v.as_py() for v in self._data.column(0))
            else:
                yield from self._data.column(0)
        else:
            names = self.column_names
            if self.scalar_as_py:
                for row in zip(*self._data.columns):
                    yield dict(zip(names, (v.as_py() for v in row)))
            else:
                for row in zip(*self._data.columns):
                    yield dict(zip(names, row))

    def columns(self, cols: Sequence[str]) -> ParquetBatchData:
        """
        Return a new :class:`ParquetBatchData` object that only contains
        the specified columns.

        The columns of interest have to be within currently available columns.
        In other words, a series of calls to this method would incrementally
        narrow down the selection of columns.
        (Note this returns a new :class:`ParquetBatchData`,
        hence one can call :meth:`columns` again on the returned object.)

        This method "slices" the data by columns, in contrast to other
        data access methods that select rows.

        Parameters
        ----------
        cols
            Names of the columns to select.

        Examples
        --------
        >>> obj = ParquetBatchData(parquet_table)  # doctest: +SKIP
        >>> obj1 = obj.columns(['a', 'b', 'c'])  # doctest: +SKIP
        >>> print(obj1[2])  # doctest: +SKIP
        >>> obj2 = obj1.columns(['b', 'c'])  # doctest: +SKIP
        >>> print(obj2[3])  # doctest: +SKIP
        >>> obj3 = obj.columns(['d'])  # doctest: +SKIP
        >>> for v in obj:  # doctest: +SKIP
        >>>     print(v)  # doctest: +SKIP
        """
        assert len(set(cols)) == len(cols)  # no repeat values

        if all(col in self.column_names for col in cols):
            if len(cols) == len(self.column_names):
                return self
        else:
            cc = [col for col in cols if col not in self.column_names]
            raise ValueError(
                f'cannot select the columns {cc} because they are not in existing set of columns'
            )

        z = self.__class__(self._data.select(cols))
        z.scalar_as_py = self.scalar_as_py
        return z

    def column(self, idx_or_name: int | str) -> pyarrow.Array | pyarrow.ChunkedArray:
        """
        Select a single column specified by name or index.

        If ``self._data`` is `pyarrow.Table`_, return `pyarrow.ChunkedArray`_.
        If ``self._data`` is `pyarrow.RecordBatch`_, return `pyarrow.Array`_.
        """
        return self._data.column(idx_or_name)


def read_parquet_file(path: PathType) -> ParquetFileReader:
    """
    Parameters
    ----------
    path
        Path of the file.
    """
    return ParquetFileReader(path)


<<<<<<< HEAD
class ParquetBiglist(BiglistBase):
    """
    ``ParquetBiglist`` defines a kind of "external biglist", that is,
    it points to pre-existing Parquet files and provides facilities to read them.
    As long as you use a ParquetBiglist object to read, it is assumed that
    the dataset (all the data files) have not changed since the object was created
    by :meth:`new`.
    """

    @classmethod
    def new(
        cls,
        data_path: PathType | Sequence[PathType],
        path: PathType | None = None,
        *,
        suffix: str = '.parquet',
        **kwargs,
    ) -> ParquetBiglist:
        """
        This classmethod gathers info of the specified data files and
        saves the info to facilitate reading the data files.
        The data files remain "external" to the :class:`ParquetBiglist` object;
        the "data" persisted and managed by the ParquetBiglist object
        are the meta info about the Parquet data files.

        If the number of data files is small, it's feasible to create a temporary
        object of this class (by leaving ``path`` at the default value ``None``)
        "on-the-fly" for one-time use.

        Parameters
        ----------
        path
            Passed on to :meth:`BiglistBase.new` of :class:`BiglistBase`.
        data_path
            Parquet file(s) or folder(s) containing Parquet files.

            If this is a single path, then it's either a Parquet file or a directory.
            If this is a list, each element is either a Parquet file or a directory;
            there can be a mix of files and directories.
            Directories are traversed recursively for Parquet files.
            The paths can be local, or in the cloud, or a mix of both.

            Once the info of all Parquet files are gathered,
            their order is fixed as far as this :class:`ParquetBiglist` is concerned.
            The data sequence represented by this ParquetBiglist follows this
            order of the files. The order is determined as follows:

                The order of the entries in ``data_path`` is preserved; if any entry is a
                directory, the files therein (recursively) are sorted by the string
                value of each file's full path.

        suffix
            Only files with this suffix will be included.
            To include all files, use ``suffix='*'``.

        **kwargs
            additional arguments are passed on to :meth:`__init__`.
        """
        if isinstance(data_path, (str, Path, Upath)):
            #  TODO: in py 3.10, we will be able to do `isinstance(data_path, PathType)`
            data_path = [resolve_path(data_path)]
        else:
            data_path = [resolve_path(p) for p in data_path]

        def get_file_meta(p: Upath):
            ff = ParquetFileReader.load_file(p)
            meta = ff.metadata
            return {
                'path': str(p),  # str of full path
                'num_rows': meta.num_rows,
                # "row_groups_num_rows": [
                #     meta.row_group(k).num_rows for k in range(meta.num_row_groups)
                # ],
            }

        pool = get_global_thread_pool()
        tasks = []
        for p in data_path:
            if p.is_file():
                if suffix == '*' or p.name.endswith(suffix):
                    tasks.append(pool.submit(get_file_meta, p))
            else:
                tt = []
                for pp in p.riterdir():
                    if suffix == '*' or pp.name.endswith(suffix):
                        tt.append((str(pp), pool.submit(get_file_meta, pp)))
                tt.sort()
                for p, t in tt:
                    tasks.append(t)

        assert tasks
        datafiles = []
        for k, t in enumerate(tasks):
            datafiles.append(t.result())
            if (k + 1) % 1000 == 0:
                logger.info('processed %d files', k + 1)

        datafiles_cumlength = list(
            itertools.accumulate(v['num_rows'] for v in datafiles)
        )

        obj = super().new(path, **kwargs)  # type: ignore
        obj.info['datapath'] = [str(p) for p in data_path]

        # Removed in 0.7.4
        # obj.info["datafiles"] = datafiles
        # obj.info["datafiles_cumlength"] = datafiles_cumlength

        # Added in 0.7.4
        data_files_info = [
            (a['path'], a['num_rows'], b)
            for a, b in zip(datafiles, datafiles_cumlength)
        ]
        obj.info['data_files_info'] = data_files_info

        obj.info['storage_format'] = 'parquet'
        obj.info['storage_version'] = 1
        # `storage_version` is a flag for certain breaking changes in the implementation,
        # such that certain parts of the code (mainly concerning I/O) need to
        # branch into different treatments according to the version.
        # This has little relation to `storage_format`.
        # version 1 designator introduced in version 0.7.4.
        # prior to 0.7.4 it is absent, and considered 0.

        obj._info_file.write_json(obj.info, overwrite=True)

        return obj

    def __init__(self, *args, **kwargs):
        """Please see doc of the base class."""
        super().__init__(*args, **kwargs)
        self.keep_files: bool = True
        """Indicates whether the meta info persisted by this object should be kept or deleted when this object is garbage-collected.

        This does *not* affect the external Parquet data files.
        """

        # For back compat. Added in 0.7.4.
        if self.info and 'data_files_info' not in self.info:
            # This is not called by ``new``, instead is opening an existing dataset
            assert self.storage_version == 0
            data_files_info = [
                (a['path'], a['num_rows'], b)
                for a, b in zip(
                    self.info['datafiles'], self.info['datafiles_cumlength']
                )
            ]
            self.info['data_files_info'] = data_files_info
            with lock_to_use(self._info_file) as ff:
                ff.write_json(self.info, overwrite=True)

    def __repr__(self):
        return f"<{self.__class__.__name__} at '{self.path}' with {len(self)} records in {len(self.files)} data file(s) stored at {self.info['datapath']}>"

    @property
    def storage_version(self) -> int:
        return self.info.get('storage_version', 0)

    @property
    def files(self):
        # This method should be cheap to call.
        return ParquetFileSeq(
            self.path,
            self.info['data_files_info'],
        )


class ParquetFileSeq(FileSeq[ParquetFileReader]):
    def __init__(
        self,
        root_dir: Upath,
        data_files_info: list[tuple[str, int, int]],
    ):
        """
        Parameters
        ----------
        root_dir
            Root directory for storage of meta info.
        data_files_info
            A list of data files that constitute the file sequence.
            Each tuple in the list is comprised of a file path (relative to
            ``root_dir``), number of data items in the file, and cumulative
            number of data items in the files up to the one at hand.
            Therefore, the order of the files in the list is significant.
        """
        self._root_dir = root_dir
        self._data_files_info = data_files_info

    @property
    def path(self):
        return self._root_dir

    @property
    def data_files_info(self):
        return self._data_files_info

    def __getitem__(self, idx: int):
        return ParquetFileReader(
            self._data_files_info[idx][0],
        )

=======
>>>>>>> 0f04c5fe

def make_parquet_type(type_spec: str | Sequence):
    """
    ``type_spec`` is a spec of arguments to one of pyarrow's data type
    `factory functions <https://arrow.apache.org/docs/python/api/datatypes.html#factory-functions>`_.

    For simple types, this may be just the type name (or function name), e.g. ``'bool_'``, ``'string'``, ``'float64'``.

    For type functions expecting arguments, this is a list or tuple with the type name followed by other arguments,
    for example,

    ::

        ('time32', 's')
        ('decimal128', 5, -3)

    For compound types (types constructed by other types), this is a "recursive" structure, such as

    ::

        ('list_', 'int64')
        ('list_', ('time32', 's'), 5)

    where the second element is the spec for the member type, or

    ::

        ('map_', 'string', ('list_', 'int64'), True)

    where the second and third elements are specs for the key type and value type, respectively,
    and the fourth element is the optional argument ``keys_sorted`` to
    `pyarrow.map_() <https://arrow.apache.org/docs/python/generated/pyarrow.map_.html#pyarrow.map_>`_.
    Below is an example of a struct type::

        ('struct', [('name', 'string', False), ('age', 'uint8', True), ('income', ('struct', (('currency', 'string'), ('amount', 'uint64'))), False)])

    Here, the second element is the list of fields in the struct.
    Each field is expressed by a spec that is taken by :meth:`make_parquet_field`.
    """
    if isinstance(type_spec, str):
        type_name = type_spec
        args = ()
    else:
        type_name = type_spec[0]
        args = type_spec[1:]

    if type_name in ('string', 'float64', 'bool_', 'int8', 'int64', 'uint8', 'uint64'):
        assert not args
        return getattr(pyarrow, type_name)()

    if type_name == 'list_':
        if len(args) > 2:
            raise ValueError(f"'pyarrow.list_' expects 1 or 2 args, got `{args}`")
        return pyarrow.list_(make_parquet_type(args[0]), *args[1:])

    if type_name in ('map_', 'dictionary'):
        if len(args) > 3:
            raise ValueError(f"'pyarrow.{type_name}' expects 2 or 3 args, got `{args}`")
        return getattr(pyarrow, type_name)(
            make_parquet_type(args[0]),
            make_parquet_type(args[1]),
            *args[2:],
        )

    if type_name == 'struct':
        assert len(args) == 1
        return pyarrow.struct((make_parquet_field(v) for v in args[0]))

    if type_name == 'large_list':
        assert len(args) == 1
        return pyarrow.large_list(make_parquet_type(args[0]))

    if type_name in (
        'int16',
        'int32',
        'uint16',
        'uint32',
        'float32',
        'date32',
        'date64',
        'month_day_nano_interval',
        'utf8',
        'large_binary',
        'large_string',
        'large_utf8',
        'null',
    ):
        assert not args
        return getattr(pyarrow, type_name)()

    if type_name in ('time32', 'time64', 'duration'):
        assert len(args) == 1
    elif type_name in ('timestamp', 'decimal128'):
        assert len(args) in (1, 2)
    elif type_name in ('binary',):
        assert len(args) <= 1
    else:
        raise ValueError(f"unknown pyarrow type '{type_name}'")
    return getattr(pyarrow, type_name)(*args)


def make_parquet_field(field_spec: Sequence):
    """
    ``filed_spec`` is a list or tuple with 2, 3, or 4 elements.
    The first element is the name of the field.
    The second element is the spec of the type, to be passed to function :func:`make_parquet_type`.
    Additional elements are the optional ``nullable`` and ``metadata`` to the function
    `pyarrow.field() <https://arrow.apache.org/docs/python/generated/pyarrow.field.html#pyarrow.field>`_.
    """
    field_name = field_spec[0]
    type_spec = field_spec[1]
    assert len(field_spec) <= 4  # two optional elements are `nullable` and `metadata`.
    return pyarrow.field(field_name, make_parquet_type(type_spec), *field_spec[3:])


def make_parquet_schema(fields_spec: Iterable[Sequence]):
    """
    This function constructs a pyarrow schema that is expressed by simple Python types
    that can be json-serialized.

    ``fields_spec`` is a list or tuple, each of its elements accepted by :func:`make_parquet_field`.

    This function is motivated by the need of :class:`~biglist._biglist.ParquetSerializer`.
    When :class:`biglist.Biglist` uses a "storage-format" that takes options (such as 'parquet'),
    these options can be passed into :func:`biglist.Biglist.new` (via ``serialize_kwargs`` and ``deserialize_kwargs``) and saved in "info.json".
    However, this requires the options to be json-serializable.
    Therefore, the argument ``schema`` to :meth:`ParquetSerializer.serialize() <biglist._biglist.ParquetSerializer.serialize>`
    can not be used by this mechanism.
    As an alternative, user can use the argument ``schema_spec``;
    this argument can be saved in "info.json", and it is handled by this function.
    """
    return pyarrow.schema((make_parquet_field(v) for v in fields_spec))


def write_parquet_table(
    table: pyarrow.Table,
    path: PathType,
    **kwargs,
) -> None:
    """
    If the file already exists, it will be overwritten.

    Parameters
    ----------
    path
        Path of the file to create and write to.
    table
        pyarrow Table object.
    **kwargs
        Passed on to `pyarrow.parquet.write_table() <https://arrow.apache.org/docs/python/generated/pyarrow.parquet.write_table.html>`_.
    """
    path = resolve_path(path)
    if isinstance(path, LocalUpath):
        path.parent.path.mkdir(exist_ok=True, parents=True)
    ff, pp = FileSystem.from_uri(str(path))
    if isinstance(ff, GcsFileSystem):
        ff = ParquetFileReader.get_gcsfs()
    pyarrow.parquet.write_table(table, ff.open_output_stream(pp), **kwargs)


def write_arrays_to_parquet(
    data: Sequence[pyarrow.Array | pyarrow.ChunkedArray | Iterable],
    path: PathType,
    *,
    names: Sequence[str],
    **kwargs,
) -> None:
    """
    Parameters
    ----------
    path
        Path of the file to create and write to.
    data
        A list of data arrays.
    names
        List of names for the arrays in ``data``.
    **kwargs
        Passed on to `pyarrow.parquet.write_table() <https://arrow.apache.org/docs/python/generated/pyarrow.parquet.write_table.html>`_.
    """
    assert len(names) == len(data)
    arrays = [
        a if isinstance(a, (pyarrow.Array, pyarrow.ChunkedArray)) else pyarrow.array(a)
        for a in data
    ]
    table = pyarrow.Table.from_arrays(arrays, names=names)
    return write_parquet_table(table, path, **kwargs)


def write_pylist_to_parquet(
    data: Sequence,
    path: PathType,
    *,
    schema=None,
    schema_spec=None,
    metadata=None,
    **kwargs,
):
    if schema is not None:
        assert schema_spec is None
    elif schema_spec is not None:
        assert schema is None
        schema = make_parquet_schema(schema_spec)
    table = pyarrow.Table.from_pylist(data, schema=schema, metadata=metadata)
    return write_parquet_table(table, path, **kwargs)<|MERGE_RESOLUTION|>--- conflicted
+++ resolved
@@ -534,210 +534,6 @@
     return ParquetFileReader(path)
 
 
-<<<<<<< HEAD
-class ParquetBiglist(BiglistBase):
-    """
-    ``ParquetBiglist`` defines a kind of "external biglist", that is,
-    it points to pre-existing Parquet files and provides facilities to read them.
-    As long as you use a ParquetBiglist object to read, it is assumed that
-    the dataset (all the data files) have not changed since the object was created
-    by :meth:`new`.
-    """
-
-    @classmethod
-    def new(
-        cls,
-        data_path: PathType | Sequence[PathType],
-        path: PathType | None = None,
-        *,
-        suffix: str = '.parquet',
-        **kwargs,
-    ) -> ParquetBiglist:
-        """
-        This classmethod gathers info of the specified data files and
-        saves the info to facilitate reading the data files.
-        The data files remain "external" to the :class:`ParquetBiglist` object;
-        the "data" persisted and managed by the ParquetBiglist object
-        are the meta info about the Parquet data files.
-
-        If the number of data files is small, it's feasible to create a temporary
-        object of this class (by leaving ``path`` at the default value ``None``)
-        "on-the-fly" for one-time use.
-
-        Parameters
-        ----------
-        path
-            Passed on to :meth:`BiglistBase.new` of :class:`BiglistBase`.
-        data_path
-            Parquet file(s) or folder(s) containing Parquet files.
-
-            If this is a single path, then it's either a Parquet file or a directory.
-            If this is a list, each element is either a Parquet file or a directory;
-            there can be a mix of files and directories.
-            Directories are traversed recursively for Parquet files.
-            The paths can be local, or in the cloud, or a mix of both.
-
-            Once the info of all Parquet files are gathered,
-            their order is fixed as far as this :class:`ParquetBiglist` is concerned.
-            The data sequence represented by this ParquetBiglist follows this
-            order of the files. The order is determined as follows:
-
-                The order of the entries in ``data_path`` is preserved; if any entry is a
-                directory, the files therein (recursively) are sorted by the string
-                value of each file's full path.
-
-        suffix
-            Only files with this suffix will be included.
-            To include all files, use ``suffix='*'``.
-
-        **kwargs
-            additional arguments are passed on to :meth:`__init__`.
-        """
-        if isinstance(data_path, (str, Path, Upath)):
-            #  TODO: in py 3.10, we will be able to do `isinstance(data_path, PathType)`
-            data_path = [resolve_path(data_path)]
-        else:
-            data_path = [resolve_path(p) for p in data_path]
-
-        def get_file_meta(p: Upath):
-            ff = ParquetFileReader.load_file(p)
-            meta = ff.metadata
-            return {
-                'path': str(p),  # str of full path
-                'num_rows': meta.num_rows,
-                # "row_groups_num_rows": [
-                #     meta.row_group(k).num_rows for k in range(meta.num_row_groups)
-                # ],
-            }
-
-        pool = get_global_thread_pool()
-        tasks = []
-        for p in data_path:
-            if p.is_file():
-                if suffix == '*' or p.name.endswith(suffix):
-                    tasks.append(pool.submit(get_file_meta, p))
-            else:
-                tt = []
-                for pp in p.riterdir():
-                    if suffix == '*' or pp.name.endswith(suffix):
-                        tt.append((str(pp), pool.submit(get_file_meta, pp)))
-                tt.sort()
-                for p, t in tt:
-                    tasks.append(t)
-
-        assert tasks
-        datafiles = []
-        for k, t in enumerate(tasks):
-            datafiles.append(t.result())
-            if (k + 1) % 1000 == 0:
-                logger.info('processed %d files', k + 1)
-
-        datafiles_cumlength = list(
-            itertools.accumulate(v['num_rows'] for v in datafiles)
-        )
-
-        obj = super().new(path, **kwargs)  # type: ignore
-        obj.info['datapath'] = [str(p) for p in data_path]
-
-        # Removed in 0.7.4
-        # obj.info["datafiles"] = datafiles
-        # obj.info["datafiles_cumlength"] = datafiles_cumlength
-
-        # Added in 0.7.4
-        data_files_info = [
-            (a['path'], a['num_rows'], b)
-            for a, b in zip(datafiles, datafiles_cumlength)
-        ]
-        obj.info['data_files_info'] = data_files_info
-
-        obj.info['storage_format'] = 'parquet'
-        obj.info['storage_version'] = 1
-        # `storage_version` is a flag for certain breaking changes in the implementation,
-        # such that certain parts of the code (mainly concerning I/O) need to
-        # branch into different treatments according to the version.
-        # This has little relation to `storage_format`.
-        # version 1 designator introduced in version 0.7.4.
-        # prior to 0.7.4 it is absent, and considered 0.
-
-        obj._info_file.write_json(obj.info, overwrite=True)
-
-        return obj
-
-    def __init__(self, *args, **kwargs):
-        """Please see doc of the base class."""
-        super().__init__(*args, **kwargs)
-        self.keep_files: bool = True
-        """Indicates whether the meta info persisted by this object should be kept or deleted when this object is garbage-collected.
-
-        This does *not* affect the external Parquet data files.
-        """
-
-        # For back compat. Added in 0.7.4.
-        if self.info and 'data_files_info' not in self.info:
-            # This is not called by ``new``, instead is opening an existing dataset
-            assert self.storage_version == 0
-            data_files_info = [
-                (a['path'], a['num_rows'], b)
-                for a, b in zip(
-                    self.info['datafiles'], self.info['datafiles_cumlength']
-                )
-            ]
-            self.info['data_files_info'] = data_files_info
-            with lock_to_use(self._info_file) as ff:
-                ff.write_json(self.info, overwrite=True)
-
-    def __repr__(self):
-        return f"<{self.__class__.__name__} at '{self.path}' with {len(self)} records in {len(self.files)} data file(s) stored at {self.info['datapath']}>"
-
-    @property
-    def storage_version(self) -> int:
-        return self.info.get('storage_version', 0)
-
-    @property
-    def files(self):
-        # This method should be cheap to call.
-        return ParquetFileSeq(
-            self.path,
-            self.info['data_files_info'],
-        )
-
-
-class ParquetFileSeq(FileSeq[ParquetFileReader]):
-    def __init__(
-        self,
-        root_dir: Upath,
-        data_files_info: list[tuple[str, int, int]],
-    ):
-        """
-        Parameters
-        ----------
-        root_dir
-            Root directory for storage of meta info.
-        data_files_info
-            A list of data files that constitute the file sequence.
-            Each tuple in the list is comprised of a file path (relative to
-            ``root_dir``), number of data items in the file, and cumulative
-            number of data items in the files up to the one at hand.
-            Therefore, the order of the files in the list is significant.
-        """
-        self._root_dir = root_dir
-        self._data_files_info = data_files_info
-
-    @property
-    def path(self):
-        return self._root_dir
-
-    @property
-    def data_files_info(self):
-        return self._data_files_info
-
-    def __getitem__(self, idx: int):
-        return ParquetFileReader(
-            self._data_files_info[idx][0],
-        )
-
-=======
->>>>>>> 0f04c5fe
 
 def make_parquet_type(type_spec: str | Sequence):
     """
